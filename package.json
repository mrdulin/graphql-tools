--- conflicted
+++ resolved
@@ -30,13 +30,8 @@
   "homepage": "https://github.com/apollostack/apollo-proxy#readme",
   "dependencies": {
     "babel-polyfill": "^6.5.0",
-<<<<<<< HEAD
-    "fs": "0.0.2"
-=======
     "fs": "0.0.2",
-    "graphql": "^0.4.18",
-    "graphql-shorthand-parser": "https://github.com/apollostack/graphql-shorthand-parser.git#include-dist"
->>>>>>> 23c99649
+    "graphql": "^0.4.18"
   },
   "devDependencies": {
     "babel-cli": "^6.6.5",
